# Copyright 2020 InterDigital Communications, Inc.
#
# Licensed under the Apache License, Version 2.0 (the "License");
# you may not use this file except in compliance with the License.
# You may obtain a copy of the License at
#
#     http://www.apache.org/licenses/LICENSE-2.0
#
# Unless required by applicable law or agreed to in writing, software
# distributed under the License is distributed on an "AS IS" BASIS,
# WITHOUT WARRANTIES OR CONDITIONS OF ANY KIND, either express or implied.
# See the License for the specific language governing permissions and
# limitations under the License.

import os
import subprocess

from pathlib import Path

from setuptools import find_packages, setup
from torch.utils.cpp_extension import BuildExtension, CppExtension

cwd = Path(__file__).resolve().parent
<<<<<<< HEAD
package_name = 'compressai'
version = '1.0.2'
=======

package_name = "compressai"
version = "1.0.4"
git_hash = "unknown"


try:
    git_hash = (
        subprocess.check_output(["git", "rev-parse", "HEAD"], cwd=cwd).decode().strip()
    )
except subprocess.CalledProcessError:
    pass
>>>>>>> 3391b865


def write_version_file():
    path = cwd / package_name / "version.py"
    with path.open("w") as f:
        f.write(f'__version__ = "{version}"\n')
        f.write(f'git_version = "{git_hash}"\n')


write_version_file()


def get_extensions():
    ext_dirs = cwd / package_name / "cpp_exts"
    ext_modules = []

    # Add rANS module
    rans_lib_dir = cwd / "third_party/ryg_rans"
    rans_ext_dir = ext_dirs / "rans"

    extra_compile_args = ["-std=c++17"]
    if os.getenv("DEBUG_BUILD", None):
        extra_compile_args += ["-O0", "-g", "-UNDEBUG"]
    else:
        extra_compile_args += ["-O3"]
    ext_modules.append(
        CppExtension(
            name=f"{package_name}.ans",
            sources=[str(s) for s in rans_ext_dir.glob("*.cpp")],
            language="c++",
            include_dirs=[rans_lib_dir, rans_ext_dir],
            extra_compile_args=extra_compile_args,
        )
    )

    # Add ops
    ops_ext_dir = ext_dirs / "ops"
    ext_modules.append(
        CppExtension(
            name=f"{package_name}._CXX",
            sources=[str(s) for s in ops_ext_dir.glob("*.cpp")],
            language="c++",
            extra_compile_args=extra_compile_args,
        )
    )

    return ext_modules


TEST_REQUIRES = ["pytest>=6.0.1", "pytest-cov>=2.10.1"]
DEV_REQUIRES = TEST_REQUIRES + [
    "pylint>=2.6.0",
    "black>=20.8b1",
    "isort>=5.4.2",
    "sphinx>=3.0.3",
]


def get_extra_requirements():
    extras_require = {
        "test": TEST_REQUIRES,
        "dev": DEV_REQUIRES,
        "tutorials": ["jupyter", "ipywidgets"],
    }
    extras_require["all"] = set(req for reqs in extras_require.values() for req in reqs)
    return extras_require


setup(
    name=package_name,
    version=version,
    description="A PyTorch library and evaluation platform for end-to-end compression research",
    packages=find_packages(exclude=("tests",)),
    zip_safe=False,
    python_requires=">=3.6",
    install_requires=[
        "numpy",
        "scipy",
        "matplotlib",
        "torch>=1.4.0",
        "torchvision>=0.5.0",
        "pytorch-msssim==0.2.0",
    ],
    extras_require=get_extra_requirements(),
    license="Apache-2",
    classifiers=[
        "Development Status :: 3 - Alpha",
        "Intended Audience :: Developers",
        "Intended Audience :: Science/Research",
        "License :: OSI Approved :: Apache Software License",
        "Programming Language :: Python :: 3.6",
        "Programming Language :: Python :: 3.7",
        "Topic :: Scientific/Engineering :: Artificial Intelligence",
    ],
    ext_modules=get_extensions(),
    cmdclass={
        "build_ext": BuildExtension,
    },
)<|MERGE_RESOLUTION|>--- conflicted
+++ resolved
@@ -21,10 +21,6 @@
 from torch.utils.cpp_extension import BuildExtension, CppExtension
 
 cwd = Path(__file__).resolve().parent
-<<<<<<< HEAD
-package_name = 'compressai'
-version = '1.0.2'
-=======
 
 package_name = "compressai"
 version = "1.0.4"
@@ -37,7 +33,6 @@
     )
 except subprocess.CalledProcessError:
     pass
->>>>>>> 3391b865
 
 
 def write_version_file():
